--- conflicted
+++ resolved
@@ -154,10 +154,5 @@
 	</div>
 </div>
 <div class="row">
-<<<<<<< HEAD
 	<div class="chart" ts-rickshaw="result" legend="true"></div>
-</div>
-=======
-	<div class="chart" ts-rickshaw="result"></div>
-</div>
->>>>>>> 02091f7c
+</div>