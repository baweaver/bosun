--- conflicted
+++ resolved
@@ -349,7 +349,6 @@
                 if (!angular.isArray(v) || v.length == 0) {
                     return;
                 }
-<<<<<<< HEAD
                 var svgHeight = v.length * 15 + margin.top + margin.bottom;
                 var height = svgHeight - margin.top - margin.bottom;
                 var svgWidth = elem.width();
@@ -398,24 +397,6 @@
                     return yScale(i) - (height - yScale(.5));
                 }).text(function (d) {
                     return d.Name;
-=======
-                xScale.domain([
-                    d3.min(v, function (d) {
-                        return parseDate(d.Time);
-                    }),
-                    new Date()
-                ]);
-                svg.select('.x.axis').transition().call(xAxis);
-                chart.selectAll('.bars').data(v).enter().append('rect').attr('class', function (d) {
-                    return d.Status;
-                }).attr('x', function (d) {
-                    return xScale(parseDate(d.Time));
-                }).attr('y', 0).attr('height', height).attr('width', function (d, i) {
-                    return xScale(parseDate(d.EndTime)) - xScale(parseDate(d.Time));
-                }).on('mousemove', mousemove).on('click', function (d, i) {
-                    scope.$apply(scope.collapse(i));
-                    $('html, body').scrollTop($("#panel" + i).offset().top);
->>>>>>> e5ac00ea
                 });
                 chart.selectAll('.sep').data(v).enter().append('rect').attr('y', function (d, i) {
                     return yScale(i) - (height - yScale(.05));
