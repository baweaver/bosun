--- conflicted
+++ resolved
@@ -48,11 +48,8 @@
 	Process             = "processes"
 	RPM                 = "RPM" // Rotations per minute.
 	Second              = "seconds"
-<<<<<<< HEAD
 	Socket              = "sockets"
-=======
 	StatusCode          = "status code"
->>>>>>> f2f92466
 	MilliSecond         = "milliseconds"
 	V                   = "V" // Volts
 	V_10                = "tenth-Volts"
